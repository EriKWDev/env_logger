[workspace]
resolver = "2"
members = ["crates/*"]

[workspace.package]
repository = "REPOSITORY"
license = "MIT OR Apache-2.0"
edition = "2021"
rust-version = "1.71"  # MSRV
include = [
  "build.rs",
  "src/**/*",
  "Cargo.toml",
  "Cargo.lock",
  "LICENSE*",
  "README.md",
  "benches/**/*",
  "examples/**/*",
  "tests/**/*",
]

[workspace.lints.rust]
rust_2018_idioms = { level = "warn", priority = -1 }
unreachable_pub = "warn"
unsafe_op_in_unsafe_fn = "warn"
unused_lifetimes = "warn"
unused_macro_rules = "warn"
unused_qualifications = "warn"

[workspace.lints.clippy]
bool_assert_comparison = "allow"
branches_sharing_code = "allow"
checked_conversions = "warn"
collapsible_else_if = "allow"
create_dir = "warn"
dbg_macro = "warn"
debug_assert_with_mut_call = "warn"
doc_markdown = "warn"
empty_enum = "warn"
enum_glob_use = "warn"
expl_impl_clone_on_copy = "warn"
explicit_deref_methods = "warn"
explicit_into_iter_loop = "warn"
fallible_impl_from = "warn"
filter_map_next = "warn"
flat_map_option = "warn"
float_cmp_const = "warn"
fn_params_excessive_bools = "warn"
from_iter_instead_of_collect = "warn"
if_same_then_else = "allow"
implicit_clone = "warn"
imprecise_flops = "warn"
inconsistent_struct_constructor = "warn"
inefficient_to_string = "warn"
infinite_loop = "warn"
invalid_upcast_comparisons = "warn"
large_digit_groups = "warn"
large_stack_arrays = "warn"
large_types_passed_by_value = "warn"
let_and_return = "allow"  # sometimes good to name what you are returning
linkedlist = "warn"
lossy_float_literal = "warn"
macro_use_imports = "warn"
mem_forget = "warn"
mutex_integer = "warn"
needless_continue = "warn"
needless_for_each = "warn"
negative_feature_names = "warn"
path_buf_push_overwrite = "warn"
ptr_as_ptr = "warn"
rc_mutex = "warn"
redundant_feature_names = "warn"
ref_option_ref = "warn"
rest_pat_in_fully_bound_structs = "warn"
same_functions_in_if_condition = "warn"
self_named_module_files = "warn"
semicolon_if_nothing_returned = "warn"
str_to_string = "warn"
string_add = "warn"
string_add_assign = "warn"
string_lit_as_bytes = "warn"
string_to_string = "warn"
todo = "warn"
trait_duplication_in_bounds = "warn"
verbose_file_reads = "warn"
wildcard_imports = "warn"
zero_sized_map_values = "warn"

[package]
<<<<<<< HEAD
name = "env_logger"
version = "0.11.5"
description = """
A logging implementation for `log` which is configured via an environment
variable.
"""
repository = "https://github.com/rust-cli/env_logger"
categories = ["development-tools::debugging"]
keywords = ["logging", "log", "logger"]
=======
name = "PROJECT"
version = "0.0.1"
description = "DESCRIPTION"
categories = []
keywords = []
repository.workspace = true
>>>>>>> 87d9ae55
license.workspace = true
edition.workspace = true
rust-version.workspace = true
include.workspace = true

[package.metadata.docs.rs]
all-features = true
rustdoc-args = ["--cfg", "docsrs"]

[package.metadata.release]
pre-release-replacements = [
  {file="CHANGELOG.md", search="Unreleased", replace="{{version}}", min=1},
  {file="CHANGELOG.md", search="\\.\\.\\.HEAD", replace="...{{tag_name}}", exactly=1},
  {file="CHANGELOG.md", search="ReleaseDate", replace="{{date}}", min=1},
  {file="CHANGELOG.md", search="<!-- next-header -->", replace="<!-- next-header -->\n## [Unreleased] - ReleaseDate\n", exactly=1},
  {file="CHANGELOG.md", search="<!-- next-url -->", replace="<!-- next-url -->\n[Unreleased]: https://github.com/rust-cli/env_logger/compare/{{tag_name}}...HEAD", exactly=1},
]

[features]
default = ["auto-color", "humantime", "regex"]
color = ["dep:anstream", "dep:anstyle"]
auto-color = ["color", "anstream/auto"]
humantime = ["dep:humantime"]
regex = ["env_filter/regex"]
unstable-kv = ["log/kv"]

[dependencies]
log = { version = "0.4.21", features = ["std"] }
env_filter = { version = "0.1.0", path = "crates/env_filter", default-features = false }
humantime = { version = "2.0.0", optional = true }
anstream = { version = "0.6.11", default-features = false, features = ["wincon"], optional = true }
anstyle = { version = "1.0.6", optional = true }

[[test]]
name = "regexp_filter"
harness = false

[[test]]
name = "log-in-log"
harness = false

[[test]]
name = "log_tls_dtors"
harness = false

[[test]]
name = "init-twice-retains-filter"
harness = false

[lints]
workspace = true<|MERGE_RESOLUTION|>--- conflicted
+++ resolved
@@ -3,7 +3,7 @@
 members = ["crates/*"]
 
 [workspace.package]
-repository = "REPOSITORY"
+repository = "https://github.com/rust-cli/env_logger"
 license = "MIT OR Apache-2.0"
 edition = "2021"
 rust-version = "1.71"  # MSRV
@@ -87,24 +87,15 @@
 zero_sized_map_values = "warn"
 
 [package]
-<<<<<<< HEAD
 name = "env_logger"
 version = "0.11.5"
 description = """
 A logging implementation for `log` which is configured via an environment
 variable.
 """
-repository = "https://github.com/rust-cli/env_logger"
 categories = ["development-tools::debugging"]
 keywords = ["logging", "log", "logger"]
-=======
-name = "PROJECT"
-version = "0.0.1"
-description = "DESCRIPTION"
-categories = []
-keywords = []
 repository.workspace = true
->>>>>>> 87d9ae55
 license.workspace = true
 edition.workspace = true
 rust-version.workspace = true
